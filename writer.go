package einvoice

import (
	"encoding/base64"
	"errors"
	"io"
	"regexp"

	"github.com/shopspring/decimal"
)

var percentageRE = regexp.MustCompile(`^(.*?)\.?0+$`)
var ErrWrite = errors.New("creating the XML failed")

// Profile level constants for writer
// These match the ProfileLevel() return values in model.go
const (
	levelMinimum  = 1
	levelBasicWL  = 2
	levelBasic    = 3
	levelEN16931  = 4 // Also covers PEPPOL and XRechnung
	levelExtended = 5
)

// is returns true if the invoice profile meets or exceeds the minimum profile level.
// This replaces the old enum-based comparison.
func is(minLevel int, inv *Invoice) bool {
	return inv.ProfileLevel() >= minLevel
}

// formatPercent removes trailing zeros and the decimal point, if possible.
func formatPercent(d decimal.Decimal) string {
	str := d.StringFixed(4)

	return percentageRE.ReplaceAllString(str, "$1")
}

<<<<<<< HEAD
func addTimeQDT(parent *etree.Element, date time.Time) {
	udtdts := parent.CreateElement("qdt:DateTimeString")
	udtdts.CreateAttr("format", "102")
	udtdts.CreateText(date.Format("20060102"))
}

func addTimeUDT(parent *etree.Element, date time.Time) {
	udtdts := parent.CreateElement("udt:DateTimeString")
	udtdts.CreateAttr("format", "102")
	udtdts.CreateText(date.Format("20060102"))
}

func writeCIIramIncludedSupplyChainTradeLineItem(invoiceLine InvoiceLine, inv *Invoice, parent *etree.Element) {
	lineItem := parent.CreateElement("ram:IncludedSupplyChainTradeLineItem")
	adld := lineItem.CreateElement("ram:AssociatedDocumentLineDocument")
	lineID := adld.CreateElement("ram:LineID")
	lineID.SetText(invoiceLine.LineID)

	if invoiceLine.Note != "" {
		adld.CreateElement("ram:IncludedNote").CreateElement("ram:Content").SetText(invoiceLine.Note)
	}

	stp := lineItem.CreateElement("ram:SpecifiedTradeProduct")

	if invoiceLine.GlobalID != "" { // BT-157
		gid := stp.CreateElement("ram:GlobalID")
		gid.CreateAttr("schemeID", invoiceLine.GlobalIDType)
		gid.SetText(invoiceLine.GlobalID)
	}
	// BT-155 is optional in EN
	if is(levelEN16931, inv) {
		if artno := invoiceLine.ArticleNumber; artno != "" {
			stp.CreateElement("ram:SellerAssignedID").SetText(artno)
		}
	}

	// BT-156 optional in EN
	if is(levelEN16931, inv) {
		if artno := invoiceLine.ArticleNumberBuyer; artno != "" {
			stp.CreateElement("ram:BuyerAssignedID").SetText(invoiceLine.ArticleNumberBuyer)
		}
	}

	stp.CreateElement("ram:Name").SetText(invoiceLine.ItemName)

	if invoiceLine.Description != "" {
		stp.CreateElement("ram:Description").SetText(invoiceLine.Description)
	}

	slta := lineItem.CreateElement("ram:SpecifiedLineTradeAgreement")

	// BT-148
	if !invoiceLine.GrossPrice.IsZero() {
		gpptp := slta.CreateElement("ram:GrossPriceProductTradePrice")
		gpptp.CreateElement("ram:ChargeAmount").SetText(invoiceLine.GrossPrice.StringFixed(2))

		for _, allowanceCharge := range invoiceLine.AppliedTradeAllowanceCharge {
			acElt := gpptp.CreateElement("ram:AppliedTradeAllowanceCharge")
			// BG-27, BG-28
			acElt.CreateElement("ram:ChargeIndicator").CreateElement("udt:Indicator").SetText(fmt.Sprintf("%t", allowanceCharge.ChargeIndicator))

			if cp := allowanceCharge.CalculationPercent; !cp.IsZero() {
				acElt.CreateElement("ram:CalculationPercent").SetText(formatPercent(cp))
			}

			if ba := allowanceCharge.BasisAmount; !ba.IsZero() {
				acElt.CreateElement("ram:BasisAmount").SetText(ba.StringFixed(2))
			}

			acElt.CreateElement("ram:ActualAmount").SetText(allowanceCharge.ActualAmount.StringFixed(2))
			if r := allowanceCharge.Reason; r != "" {
				acElt.CreateElement("ram:Reason").SetText(r)
			}
		}
	}
	slta.CreateElement("ram:NetPriceProductTradePrice").CreateElement("ram:ChargeAmount").SetText(invoiceLine.NetPrice.StringFixed(2))
	bq := lineItem.CreateElement("ram:SpecifiedLineTradeDelivery").CreateElement("ram:BilledQuantity")
	bq.CreateAttr("unitCode", invoiceLine.BilledQuantityUnit)
	bq.SetText(invoiceLine.BilledQuantity.StringFixed(4))

	slts := lineItem.CreateElement("ram:SpecifiedLineTradeSettlement")

	// BG-26: Invoice line period (BT-134, BT-135)
	if !invoiceLine.BillingSpecifiedPeriodStart.IsZero() || !invoiceLine.BillingSpecifiedPeriodEnd.IsZero() {
		bsp := slts.CreateElement("ram:BillingSpecifiedPeriod")
		if !invoiceLine.BillingSpecifiedPeriodStart.IsZero() {
			addTimeUDT(bsp.CreateElement("ram:StartDateTime"), invoiceLine.BillingSpecifiedPeriodStart)
		}
		if !invoiceLine.BillingSpecifiedPeriodEnd.IsZero() {
			addTimeUDT(bsp.CreateElement("ram:EndDateTime"), invoiceLine.BillingSpecifiedPeriodEnd)
		}
	}

	// BG-27: Invoice line allowances
	for _, allowance := range invoiceLine.InvoiceLineAllowances {
		acElt := slts.CreateElement("ram:SpecifiedTradeAllowanceCharge")
		acElt.CreateElement("ram:ChargeIndicator").CreateElement("udt:Indicator").SetText("false")

		if !allowance.BasisAmount.IsZero() {
			acElt.CreateElement("ram:BasisAmount").SetText(allowance.BasisAmount.StringFixed(2))
		}

		acElt.CreateElement("ram:ActualAmount").SetText(allowance.ActualAmount.StringFixed(2))

		if allowance.ReasonCode != 0 {
			acElt.CreateElement("ram:ReasonCode").SetText(fmt.Sprintf("%d", allowance.ReasonCode))
		}

		if allowance.Reason != "" {
			acElt.CreateElement("ram:Reason").SetText(allowance.Reason)
		}

		// Category trade tax for allowance
		if allowance.CategoryTradeTaxCategoryCode != "" {
			ctt := acElt.CreateElement("ram:CategoryTradeTax")
			if allowance.CategoryTradeTaxType != "" {
				ctt.CreateElement("ram:TypeCode").SetText(allowance.CategoryTradeTaxType)
			}
			ctt.CreateElement("ram:CategoryCode").SetText(allowance.CategoryTradeTaxCategoryCode)
			ctt.CreateElement("ram:RateApplicablePercent").SetText(formatPercent(allowance.CategoryTradeTaxRateApplicablePercent))
		}
	}

	// BG-28: Invoice line charges
	for _, charge := range invoiceLine.InvoiceLineCharges {
		acElt := slts.CreateElement("ram:SpecifiedTradeAllowanceCharge")
		acElt.CreateElement("ram:ChargeIndicator").CreateElement("udt:Indicator").SetText("true")

		if !charge.BasisAmount.IsZero() {
			acElt.CreateElement("ram:BasisAmount").SetText(charge.BasisAmount.StringFixed(2))
		}

		acElt.CreateElement("ram:ActualAmount").SetText(charge.ActualAmount.StringFixed(2))

		if charge.ReasonCode != 0 {
			acElt.CreateElement("ram:ReasonCode").SetText(fmt.Sprintf("%d", charge.ReasonCode))
		}

		if charge.Reason != "" {
			acElt.CreateElement("ram:Reason").SetText(charge.Reason)
		}

		// Category trade tax for charge
		if charge.CategoryTradeTaxCategoryCode != "" {
			ctt := acElt.CreateElement("ram:CategoryTradeTax")
			if charge.CategoryTradeTaxType != "" {
				ctt.CreateElement("ram:TypeCode").SetText(charge.CategoryTradeTaxType)
			}
			ctt.CreateElement("ram:CategoryCode").SetText(charge.CategoryTradeTaxCategoryCode)
			ctt.CreateElement("ram:RateApplicablePercent").SetText(formatPercent(charge.CategoryTradeTaxRateApplicablePercent))
		}
	}

	att := slts.CreateElement("ram:ApplicableTradeTax")
	// BT-151 must be VAT
	if invoiceLine.TaxTypeCode == "" {
		invoiceLine.TaxTypeCode = "VAT"
	}

	att.CreateElement("ram:TypeCode").SetText(invoiceLine.TaxTypeCode)
	att.CreateElement("ram:CategoryCode").SetText(invoiceLine.TaxCategoryCode)
	att.CreateElement("ram:RateApplicablePercent").SetText(formatPercent(invoiceLine.TaxRateApplicablePercent))
	slts.CreateElement("ram:SpecifiedTradeSettlementLineMonetarySummation").CreateElement("ram:LineTotalAmount").SetText(invoiceLine.Total.StringFixed(2))
}

func writeCIIParty(inv *Invoice, party Party, parent *etree.Element, partyType CodePartyType) {
	for _, id := range party.ID {
		parent.CreateElement("ram:ID").SetText(id)
	}
	for _, gid := range party.GlobalID {
		eGID := parent.CreateElement("ram:GlobalID")
		eGID.CreateAttr("schemeID", gid.Scheme)
		eGID.SetText(gid.ID)
	}

	if n := party.Name; n != "" {
		parent.CreateElement("ram:Name").SetText(n)
	}

	if slo := party.SpecifiedLegalOrganization; slo != nil {
		sloElt := parent.CreateElement("ram:SpecifiedLegalOrganization")
		id := sloElt.CreateElement("ram:ID")
		id.CreateAttr("schemeID", slo.Scheme)
		id.SetText(slo.ID)
	}

	for _, dtc := range party.DefinedTradeContact {
		dtcElt := parent.CreateElement("ram:DefinedTradeContact")
		dtcElt.CreateElement("ram:PersonName").SetText(dtc.PersonName)

		if dtc.PhoneNumber != "" {
			dtcElt.CreateElement("ram:TelephoneUniversalCommunication").CreateElement("ram:CompleteNumber").SetText(dtc.PhoneNumber)
		}

		if dtc.EMail != "" {
			email := dtcElt.CreateElement("ram:EmailURIUniversalCommunication").CreateElement("ram:URIID")
			// email.CreateAttr("schemeID", "SMTP")
			email.SetText(dtc.EMail)
		}
	}

	if ppa := party.PostalAddress; ppa != nil {
		// profile minimum has no postal address for the buyer (BG-8)
		if partyType == CSellerParty || is(levelBasic, inv) {
			postalAddress := parent.CreateElement("ram:PostalTradeAddress")

			// BT-38, BT-53: Postcode is optional - only create if non-empty (PEPPOL-EN16931-R008)
			if ppa.PostcodeCode != "" {
				postalAddress.CreateElement("ram:PostcodeCode").SetText(ppa.PostcodeCode)
			}

			if l1 := ppa.Line1; l1 != "" {
				postalAddress.CreateElement("ram:LineOne").SetText(l1)
			}
			if l2 := ppa.Line2; l2 != "" {
				postalAddress.CreateElement("ram:LineTwo").SetText(l2)
			}
			if l3 := ppa.Line3; l3 != "" {
				postalAddress.CreateElement("ram:LineThree").SetText(l3)
			}
			if cityName := ppa.City; cityName != "" {
				postalAddress.CreateElement("ram:CityName").SetText(cityName)
			}
			if cid := ppa.CountryID; cid != "" {
				postalAddress.CreateElement("ram:CountryID").SetText(cid)
			}
			if csd := ppa.CountrySubDivisionName; csd != "" {
				postalAddress.CreateElement("ram:CountrySubDivisionName").SetText(csd)
			}
		}
	}

	if fc := party.FCTaxRegistration; fc != "" {
		elt := parent.CreateElement("ram:SpecifiedTaxRegistration").CreateElement("ram:ID")
		elt.CreateAttr("schemeID", "FC")
		elt.SetText(fc)
	}
	if va := party.VATaxRegistration; va != "" {
		elt := parent.CreateElement("ram:SpecifiedTaxRegistration").CreateElement("ram:ID")
		elt.CreateAttr("schemeID", "VA")
		elt.SetText(va)
	}
}

func writeCIIramApplicableHeaderTradeAgreement(inv *Invoice, parent *etree.Element) {
	elt := parent.CreateElement("ram:ApplicableHeaderTradeAgreement")
	// BT-10 optional
	if br := inv.BuyerReference; br != "" {
		elt.CreateElement("ram:BuyerReference").SetText(br)
	}

	writeCIIParty(inv, inv.Seller, elt.CreateElement("ram:SellerTradeParty"), CSellerParty)
	writeCIIParty(inv, inv.Buyer, elt.CreateElement("ram:BuyerTradeParty"), CBuyerParty)
	// BT-13
	if inv.BuyerOrderReferencedDocument != "" {
		elt.CreateElement("ram:BuyerOrderReferencedDocument").CreateElement("ram:IssuerAssignedID").SetText(inv.BuyerOrderReferencedDocument)
	}
	// BT-12
	if inv.ContractReferencedDocument != "" {
		elt.CreateElement("ram:ContractReferencedDocument").CreateElement("ram:IssuerAssignedID").SetText(inv.ContractReferencedDocument)
	}
	// BG-24
	for _, doc := range inv.AdditionalReferencedDocument {
		ard := elt.CreateElement("ram:AdditionalReferencedDocument")
		ard.CreateElement("ram:IssuerAssignedID").SetText(doc.IssuerAssignedID)
		ard.CreateElement("ram:TypeCode").SetText(doc.TypeCode)
		if doc.Name != "" {
			ard.CreateElement("ram:Name").SetText(doc.Name)
		}
		// BT-125: Only write AttachmentBinaryObject if attachment data exists (PEPPOL-EN16931-R008)
		if len(doc.AttachmentBinaryObject) > 0 {
			abo := ard.CreateElement("ram:AttachmentBinaryObject")
			if doc.AttachmentMimeCode != "" {
				abo.CreateAttr("mimeCode", doc.AttachmentMimeCode)
			}
			if doc.AttachmentFilename != "" {
				abo.CreateAttr("filename", doc.AttachmentFilename)
			}
			abo.SetText(base64.StdEncoding.EncodeToString(doc.AttachmentBinaryObject))
		}
		if doc.TypeCode == "130" {
			ard.CreateElement("ram:ReferenceTypeCode").SetText(doc.ReferenceTypeCode)
		}
	}
}

func writeCIIramApplicableHeaderTradeDelivery(inv *Invoice, parent *etree.Element) {
	elt := parent.CreateElement("ram:ApplicableHeaderTradeDelivery")

	if inv.ShipTo != nil {
		writeCIIParty(inv, *inv.ShipTo, elt.CreateElement("ram:ShipToTradeParty"), CShipToParty)
	}

	if is(levelBasic, inv) && !inv.OccurrenceDateTime.IsZero() {
		// BT-72
		odt := elt.CreateElement("ram:ActualDeliverySupplyChainEvent").CreateElement("ram:OccurrenceDateTime")
		addTimeUDT(odt, inv.OccurrenceDateTime)
	}
}

func writeCIIramSpecifiedTradeSettlementHeaderMonetarySummation(inv *Invoice, parent *etree.Element) {
	elt := parent.CreateElement("ram:SpecifiedTradeSettlementHeaderMonetarySummation")
	elt.CreateElement("ram:LineTotalAmount").SetText(inv.LineTotal.StringFixed(2))

	if is(levelBasicWL, inv) {
		elt.CreateElement("ram:ChargeTotalAmount").SetText(inv.ChargeTotal.StringFixed(2))
		elt.CreateElement("ram:AllowanceTotalAmount").SetText(inv.AllowanceTotal.StringFixed(2))
	}

	elt.CreateElement("ram:TaxBasisTotalAmount").SetText(inv.TaxBasisTotal.StringFixed(2))

	// BT-110: Tax total in invoice currency
	tta := elt.CreateElement("ram:TaxTotalAmount")
	currency := inv.TaxTotalCurrency
	if currency == "" {
		currency = inv.InvoiceCurrencyCode
	}
	tta.CreateAttr("currencyID", currency)
	tta.SetText(inv.TaxTotal.StringFixed(2))

	// BT-111: Tax total in accounting currency (when different from invoice currency)
	if inv.TaxCurrencyCode != "" && inv.TaxCurrencyCode != inv.InvoiceCurrencyCode {
		ttaVAT := elt.CreateElement("ram:TaxTotalAmount")
		ttaVAT.CreateAttr("currencyID", inv.TaxCurrencyCode)
		ttaVAT.SetText(inv.TaxTotalVAT.StringFixed(2))
	}
	if is(levelEN16931, inv) && !inv.RoundingAmount.IsZero() {
		elt.CreateElement("ram:RoundingAmount").CreateText(inv.RoundingAmount.StringFixed(2))
	}

	elt.CreateElement("ram:GrandTotalAmount").CreateText(inv.GrandTotal.StringFixed(2))

	if is(levelBasicWL, inv) {
		elt.CreateElement("ram:TotalPrepaidAmount").CreateText(inv.TotalPrepaid.StringFixed(2))
	}

	elt.CreateElement("ram:DuePayableAmount").CreateText(inv.DuePayableAmount.StringFixed(2))
}

func writeCIIramApplicableHeaderTradeSettlement(inv *Invoice, parent *etree.Element) {
	elt := parent.CreateElement("ram:ApplicableHeaderTradeSettlement")
	// CreditorReferenceID BT-90
	// PaymentReference BT-83
	// TaxCurrencyCode BT-6
	elt.CreateElement("ram:InvoiceCurrencyCode").SetText(inv.InvoiceCurrencyCode)

	// PayeeTradeParty BG-10
	if pt := inv.PayeeTradeParty; pt != nil {
		writeCIIParty(inv, *pt, elt.CreateElement("ram:PayeeTradeParty"), CPayeeParty)
	}

	if is(levelBasicWL, inv) {
		for _, paymentMeans := range inv.PaymentMeans {
			pmElt := elt.CreateElement("ram:SpecifiedTradeSettlementPaymentMeans")

			//	BT-81
			pmElt.CreateElement("ram:TypeCode").SetText(fmt.Sprintf("%d", paymentMeans.TypeCode))

			if inf := paymentMeans.Information; inf != "" {
				// BT-82
				pmElt.CreateElement("ram:Information").SetText(inf)
			}
			if paymentMeans.ApplicableTradeSettlementFinancialCardID != "" {
				fCard := pmElt.CreateElement("ram:ApplicableTradeSettlementFinancialCard")
				// BT-87
				fCard.CreateElement("ram:ID").SetText(paymentMeans.ApplicableTradeSettlementFinancialCardID)
				// BT-88: Cardholder name is optional - only create if non-empty (PEPPOL-EN16931-R008)
				if paymentMeans.ApplicableTradeSettlementFinancialCardCardholderName != "" {
					fCard.CreateElement("ram:CardholderName").SetText(paymentMeans.ApplicableTradeSettlementFinancialCardCardholderName)
				}
			}
			if iban := paymentMeans.PayerPartyDebtorFinancialAccountIBAN; iban != "" {
				// BT-91
				pmElt.CreateElement("ram:PayerPartyDebtorFinancialAccount").CreateElement("ram:IBANID").SetText(iban)
			}
			if iban := paymentMeans.PayeePartyCreditorFinancialAccountIBAN; iban != "" {
				// BG-17
				account := pmElt.CreateElement("ram:PayeePartyCreditorFinancialAccount")
				account.CreateElement("ram:IBANID").SetText(iban)
				// BT-85
				if name := paymentMeans.PayeePartyCreditorFinancialAccountName; name != "" {
					account.CreateElement("ram:AccountName").SetText(name)
				}
				// BT-84
				if pid := paymentMeans.PayeePartyCreditorFinancialAccountProprietaryID; pid != "" {
					account.CreateElement("ram:ProprietaryID").SetText(pid)
				}
			}
			// BT-86
			if bic := paymentMeans.PayeeSpecifiedCreditorFinancialInstitutionBIC; bic != "" {
				pmElt.CreateElement("ram:PayeeSpecifiedCreditorFinancialInstitution").CreateElement("ram:BICID").SetText(bic)
			}
		}
	}

	for _, tradeTax := range inv.TradeTaxes {
		att := elt.CreateElement("ram:ApplicableTradeTax")
		att.CreateElement("ram:CalculatedAmount").SetText(tradeTax.CalculatedAmount.StringFixed(2))

		att.CreateElement("ram:TypeCode").SetText(tradeTax.TypeCode)

		if er := tradeTax.ExemptionReason; er != "" {
			att.CreateElement("ram:ExemptionReason").SetText(er)
		}

		att.CreateElement("ram:BasisAmount").SetText(tradeTax.BasisAmount.StringFixed(2))
		att.CreateElement("ram:CategoryCode").SetText(tradeTax.CategoryCode)
		att.CreateElement("ram:RateApplicablePercent").SetText(formatPercent(tradeTax.Percent))
	}
	for _, stac := range inv.SpecifiedTradeAllowanceCharge {
		stacElt := elt.CreateElement("ram:SpecifiedTradeAllowanceCharge")
		stacElt.CreateElement("ram:ChargeIndicator").CreateElement("udt:Indicator").SetText(fmt.Sprintf("%t", stac.ChargeIndicator))
		// BT-93, BT-100: BasisAmount is optional - only create if non-zero (PEPPOL-EN16931-R008)
		if !stac.BasisAmount.IsZero() {
			stacElt.CreateElement("ram:BasisAmount").SetText(stac.BasisAmount.StringFixed(2))
		}
		stacElt.CreateElement("ram:ActualAmount").SetText(stac.ActualAmount.StringFixed(2))
		// BT-98, BT-105: ReasonCode is optional - only create if non-zero (PEPPOL-EN16931-R008)
		if stac.ReasonCode != 0 {
			stacElt.CreateElement("ram:ReasonCode").SetText(fmt.Sprintf("%d", stac.ReasonCode))
		}
		// BT-97, BT-104: Reason is optional - only create if non-empty (PEPPOL-EN16931-R008)
		if stac.Reason != "" {
			stacElt.CreateElement("ram:Reason").SetText(stac.Reason)
		}
		// BT-94, BT-101: CalculationPercent is optional - only create if non-zero (PEPPOL-EN16931-R008)
		if !stac.CalculationPercent.IsZero() {
			stacElt.CreateElement("ram:CalculationPercent").SetText(formatPercent(stac.CalculationPercent))
		}
		ctt := stacElt.CreateElement("ram:CategoryTradeTax")
		ctt.CreateElement("ram:TypeCode").SetText(stac.CategoryTradeTaxType)
		ctt.CreateElement("ram:CategoryCode").SetText(stac.CategoryTradeTaxCategoryCode)
		ctt.CreateElement("ram:RateApplicablePercent").SetText(formatPercent(stac.CategoryTradeTaxRateApplicablePercent))
	}

	// BG-14: Billing period
	// BR-CO-19: Either start date OR end date OR both must be filled
	if !inv.BillingSpecifiedPeriodStart.IsZero() || !inv.BillingSpecifiedPeriodEnd.IsZero() {
		bsp := elt.CreateElement("ram:BillingSpecifiedPeriod")
		// Only write non-zero dates to avoid invalid XML dates like "00010101"
		if !inv.BillingSpecifiedPeriodStart.IsZero() {
			dt := bsp.CreateElement("ram:StartDateTime")
			addTimeUDT(dt, inv.BillingSpecifiedPeriodStart)
		}
		if !inv.BillingSpecifiedPeriodEnd.IsZero() {
			dt := bsp.CreateElement("ram:EndDateTime")
			addTimeUDT(dt, inv.BillingSpecifiedPeriodEnd)
		}
	}
	// BT-20
	for _, paymentTerm := range inv.SpecifiedTradePaymentTerms {
		spt := elt.CreateElement("ram:SpecifiedTradePaymentTerms")
		if desc := paymentTerm.Description; desc != "" {
			spt.CreateElement("ram:Description").SetText(paymentTerm.Description)
		}
		// BT-9
		if !paymentTerm.DueDate.IsZero() {
			addTimeUDT(spt.CreateElement("ram:DueDateDateTime"), paymentTerm.DueDate)
		}
	}

	writeCIIramSpecifiedTradeSettlementHeaderMonetarySummation(inv, elt)
	// BG-3
	for _, v := range inv.InvoiceReferencedDocument {
		refdoc := elt.CreateElement("ram:InvoiceReferencedDocument")
		refdoc.CreateElement("ram:IssuerAssignedID").SetText(v.ID)
		addTimeQDT(refdoc.CreateElement("ram:FormattedIssueDateTime"), v.Date)
	}
}

func writeCIIrsmSupplyChainTradeTransaction(inv *Invoice, parent *etree.Element) {
	rsctt := parent.CreateElement("rsm:SupplyChainTradeTransaction")
	for _, il := range inv.InvoiceLines {
		writeCIIramIncludedSupplyChainTradeLineItem(il, inv, rsctt)
	}

	writeCIIramApplicableHeaderTradeAgreement(inv, rsctt)
	writeCIIramApplicableHeaderTradeDelivery(inv, rsctt)
	writeCIIramApplicableHeaderTradeSettlement(inv, rsctt)
}

func writeCIIrsmExchangedDocumentContext(inv *Invoice, root *etree.Element) {
	documentContext := root.CreateElement("rsm:ExchangedDocumentContext")
	// BusinessProcessSpecifiedDocumentContextParameter BT-23 is mandatory in extended
	if inv.BPSpecifiedDocumentContextParameter != "" || is(levelExtended, inv) {
		documentContext.CreateElement("ram:BusinessProcessSpecifiedDocumentContextParameter").CreateElement("ram:ID").CreateText(inv.BPSpecifiedDocumentContextParameter)
	}

	// GuidelineSpecifiedDocumentContextParameter BT-24 is mandatory
	guidelineContextParameter := documentContext.CreateElement("ram:GuidelineSpecifiedDocumentContextParameter")
	guidelineContextParameter.CreateElement("ram:ID").CreateText(inv.GuidelineSpecifiedDocumentContextParameter)
}

func writeCIIrsmExchangedDocument(inv *Invoice, root *etree.Element) {
	exchangedDoc := root.CreateElement("rsm:ExchangedDocument")
	exchangedDoc.CreateElement("ram:ID").SetText(inv.InvoiceNumber)
	exchangedDoc.CreateElement("ram:TypeCode").SetText(inv.InvoiceTypeCode.String())
	addTimeUDT(exchangedDoc.CreateElement("ram:IssueDateTime"), inv.InvoiceDate)

	for _, note := range inv.Notes {
		in := exchangedDoc.CreateElement("ram:IncludedNote")
		rc := in.CreateElement("ram:Content")
		rc.SetText(note.Text)
		if note.SubjectCode != "" {
			in.CreateElement("ram:SubjectCode").SetText(note.SubjectCode)
		}
	}
}

func writeCII(inv *Invoice, writer io.Writer) error {
	var err error

	doc := etree.NewDocument()
	root := doc.CreateElement("rsm:CrossIndustryInvoice")
	root.CreateAttr("xmlns:rsm", "urn:un:unece:uncefact:data:standard:CrossIndustryInvoice:100")
	root.CreateAttr("xmlns:qdt", "urn:un:unece:uncefact:data:standard:QualifiedDataType:100")
	root.CreateAttr("xmlns:ram", "urn:un:unece:uncefact:data:standard:ReusableAggregateBusinessInformationEntity:100")
	root.CreateAttr("xmlns:xs", "http://www.w3.org/2001/XMLSchema")
	root.CreateAttr("xmlns:udt", "urn:un:unece:uncefact:data:standard:UnqualifiedDataType:100")
	writeCIIrsmExchangedDocumentContext(inv, root)
	writeCIIrsmExchangedDocument(inv, root)
	writeCIIrsmSupplyChainTradeTransaction(inv, root)

	doc.Indent(2)
	if _, err = doc.WriteTo(writer); err != nil {
		return fmt.Errorf("write CII: failed to write to the writer %w", err)
	}

	return nil
}

=======
>>>>>>> 2cc2e17a
// ErrUnsupportedSchema is returned when the library does not recognize the schema.
var ErrUnsupportedSchema = errors.New("unsupported schema")

// Write writes the invoice as XML to the given writer.
//
// The output format is determined by the SchemaType field:
//   - UBL: Outputs UBL 2.1 XML with <Invoice> root (InvoiceTypeCode 380) or
//     <CreditNote> root (InvoiceTypeCode 381)
//   - CII or SchemaTypeUnknown: Outputs ZUGFeRD/Factur-X CII format with
//     rsm/ram/udt/qdt namespaces
//
// Programmatically created invoices have SchemaTypeUnknown (zero value) and
// default to CII format for backwards compatibility.
//
// Write does not perform validation. Consider calling Validate() before Write()
// to ensure the invoice meets EN 16931 requirements. You should also call
// UpdateApplicableTradeTax() and UpdateTotals() to calculate monetary values.
//
// Returns ErrUnsupportedSchema if SchemaType is not recognized.
//
// Example for CII format:
//
//	inv := &einvoice.Invoice{
//		SchemaType: einvoice.CII, // or omit for default
//		InvoiceNumber: "INV-001",
//		// ... set required fields
//	}
//	inv.UpdateApplicableTradeTax(nil)
//	inv.UpdateTotals()
//	if err := inv.Validate(); err != nil {
//		// handle validation errors
//	}
//	err := inv.Write(os.Stdout)
//
// Example for UBL format:
//
//	inv := &einvoice.Invoice{
//		SchemaType: einvoice.UBL,
//		InvoiceNumber: "INV-001",
//		InvoiceTypeCode: 380, // 380 = Invoice, 381 = CreditNote
//		// ... set required fields
//	}
//	inv.UpdateApplicableTradeTax(nil)
//	inv.UpdateTotals()
//	err := inv.Write(os.Stdout)
func (inv *Invoice) Write(w io.Writer) error {
	switch inv.SchemaType {
	case UBL:
		return writeUBL(inv, w)
	case CII, SchemaTypeUnknown:
		// Programmatically created invoices have SchemaTypeUnknown (zero value)
		// Treat them the same as CII for writing
		return writeCII(inv, w)
	default:
		return ErrUnsupportedSchema
	}
}<|MERGE_RESOLUTION|>--- conflicted
+++ resolved
@@ -1,7 +1,6 @@
 package einvoice
 
 import (
-	"encoding/base64"
 	"errors"
 	"io"
 	"regexp"
@@ -35,540 +34,6 @@
 	return percentageRE.ReplaceAllString(str, "$1")
 }
 
-<<<<<<< HEAD
-func addTimeQDT(parent *etree.Element, date time.Time) {
-	udtdts := parent.CreateElement("qdt:DateTimeString")
-	udtdts.CreateAttr("format", "102")
-	udtdts.CreateText(date.Format("20060102"))
-}
-
-func addTimeUDT(parent *etree.Element, date time.Time) {
-	udtdts := parent.CreateElement("udt:DateTimeString")
-	udtdts.CreateAttr("format", "102")
-	udtdts.CreateText(date.Format("20060102"))
-}
-
-func writeCIIramIncludedSupplyChainTradeLineItem(invoiceLine InvoiceLine, inv *Invoice, parent *etree.Element) {
-	lineItem := parent.CreateElement("ram:IncludedSupplyChainTradeLineItem")
-	adld := lineItem.CreateElement("ram:AssociatedDocumentLineDocument")
-	lineID := adld.CreateElement("ram:LineID")
-	lineID.SetText(invoiceLine.LineID)
-
-	if invoiceLine.Note != "" {
-		adld.CreateElement("ram:IncludedNote").CreateElement("ram:Content").SetText(invoiceLine.Note)
-	}
-
-	stp := lineItem.CreateElement("ram:SpecifiedTradeProduct")
-
-	if invoiceLine.GlobalID != "" { // BT-157
-		gid := stp.CreateElement("ram:GlobalID")
-		gid.CreateAttr("schemeID", invoiceLine.GlobalIDType)
-		gid.SetText(invoiceLine.GlobalID)
-	}
-	// BT-155 is optional in EN
-	if is(levelEN16931, inv) {
-		if artno := invoiceLine.ArticleNumber; artno != "" {
-			stp.CreateElement("ram:SellerAssignedID").SetText(artno)
-		}
-	}
-
-	// BT-156 optional in EN
-	if is(levelEN16931, inv) {
-		if artno := invoiceLine.ArticleNumberBuyer; artno != "" {
-			stp.CreateElement("ram:BuyerAssignedID").SetText(invoiceLine.ArticleNumberBuyer)
-		}
-	}
-
-	stp.CreateElement("ram:Name").SetText(invoiceLine.ItemName)
-
-	if invoiceLine.Description != "" {
-		stp.CreateElement("ram:Description").SetText(invoiceLine.Description)
-	}
-
-	slta := lineItem.CreateElement("ram:SpecifiedLineTradeAgreement")
-
-	// BT-148
-	if !invoiceLine.GrossPrice.IsZero() {
-		gpptp := slta.CreateElement("ram:GrossPriceProductTradePrice")
-		gpptp.CreateElement("ram:ChargeAmount").SetText(invoiceLine.GrossPrice.StringFixed(2))
-
-		for _, allowanceCharge := range invoiceLine.AppliedTradeAllowanceCharge {
-			acElt := gpptp.CreateElement("ram:AppliedTradeAllowanceCharge")
-			// BG-27, BG-28
-			acElt.CreateElement("ram:ChargeIndicator").CreateElement("udt:Indicator").SetText(fmt.Sprintf("%t", allowanceCharge.ChargeIndicator))
-
-			if cp := allowanceCharge.CalculationPercent; !cp.IsZero() {
-				acElt.CreateElement("ram:CalculationPercent").SetText(formatPercent(cp))
-			}
-
-			if ba := allowanceCharge.BasisAmount; !ba.IsZero() {
-				acElt.CreateElement("ram:BasisAmount").SetText(ba.StringFixed(2))
-			}
-
-			acElt.CreateElement("ram:ActualAmount").SetText(allowanceCharge.ActualAmount.StringFixed(2))
-			if r := allowanceCharge.Reason; r != "" {
-				acElt.CreateElement("ram:Reason").SetText(r)
-			}
-		}
-	}
-	slta.CreateElement("ram:NetPriceProductTradePrice").CreateElement("ram:ChargeAmount").SetText(invoiceLine.NetPrice.StringFixed(2))
-	bq := lineItem.CreateElement("ram:SpecifiedLineTradeDelivery").CreateElement("ram:BilledQuantity")
-	bq.CreateAttr("unitCode", invoiceLine.BilledQuantityUnit)
-	bq.SetText(invoiceLine.BilledQuantity.StringFixed(4))
-
-	slts := lineItem.CreateElement("ram:SpecifiedLineTradeSettlement")
-
-	// BG-26: Invoice line period (BT-134, BT-135)
-	if !invoiceLine.BillingSpecifiedPeriodStart.IsZero() || !invoiceLine.BillingSpecifiedPeriodEnd.IsZero() {
-		bsp := slts.CreateElement("ram:BillingSpecifiedPeriod")
-		if !invoiceLine.BillingSpecifiedPeriodStart.IsZero() {
-			addTimeUDT(bsp.CreateElement("ram:StartDateTime"), invoiceLine.BillingSpecifiedPeriodStart)
-		}
-		if !invoiceLine.BillingSpecifiedPeriodEnd.IsZero() {
-			addTimeUDT(bsp.CreateElement("ram:EndDateTime"), invoiceLine.BillingSpecifiedPeriodEnd)
-		}
-	}
-
-	// BG-27: Invoice line allowances
-	for _, allowance := range invoiceLine.InvoiceLineAllowances {
-		acElt := slts.CreateElement("ram:SpecifiedTradeAllowanceCharge")
-		acElt.CreateElement("ram:ChargeIndicator").CreateElement("udt:Indicator").SetText("false")
-
-		if !allowance.BasisAmount.IsZero() {
-			acElt.CreateElement("ram:BasisAmount").SetText(allowance.BasisAmount.StringFixed(2))
-		}
-
-		acElt.CreateElement("ram:ActualAmount").SetText(allowance.ActualAmount.StringFixed(2))
-
-		if allowance.ReasonCode != 0 {
-			acElt.CreateElement("ram:ReasonCode").SetText(fmt.Sprintf("%d", allowance.ReasonCode))
-		}
-
-		if allowance.Reason != "" {
-			acElt.CreateElement("ram:Reason").SetText(allowance.Reason)
-		}
-
-		// Category trade tax for allowance
-		if allowance.CategoryTradeTaxCategoryCode != "" {
-			ctt := acElt.CreateElement("ram:CategoryTradeTax")
-			if allowance.CategoryTradeTaxType != "" {
-				ctt.CreateElement("ram:TypeCode").SetText(allowance.CategoryTradeTaxType)
-			}
-			ctt.CreateElement("ram:CategoryCode").SetText(allowance.CategoryTradeTaxCategoryCode)
-			ctt.CreateElement("ram:RateApplicablePercent").SetText(formatPercent(allowance.CategoryTradeTaxRateApplicablePercent))
-		}
-	}
-
-	// BG-28: Invoice line charges
-	for _, charge := range invoiceLine.InvoiceLineCharges {
-		acElt := slts.CreateElement("ram:SpecifiedTradeAllowanceCharge")
-		acElt.CreateElement("ram:ChargeIndicator").CreateElement("udt:Indicator").SetText("true")
-
-		if !charge.BasisAmount.IsZero() {
-			acElt.CreateElement("ram:BasisAmount").SetText(charge.BasisAmount.StringFixed(2))
-		}
-
-		acElt.CreateElement("ram:ActualAmount").SetText(charge.ActualAmount.StringFixed(2))
-
-		if charge.ReasonCode != 0 {
-			acElt.CreateElement("ram:ReasonCode").SetText(fmt.Sprintf("%d", charge.ReasonCode))
-		}
-
-		if charge.Reason != "" {
-			acElt.CreateElement("ram:Reason").SetText(charge.Reason)
-		}
-
-		// Category trade tax for charge
-		if charge.CategoryTradeTaxCategoryCode != "" {
-			ctt := acElt.CreateElement("ram:CategoryTradeTax")
-			if charge.CategoryTradeTaxType != "" {
-				ctt.CreateElement("ram:TypeCode").SetText(charge.CategoryTradeTaxType)
-			}
-			ctt.CreateElement("ram:CategoryCode").SetText(charge.CategoryTradeTaxCategoryCode)
-			ctt.CreateElement("ram:RateApplicablePercent").SetText(formatPercent(charge.CategoryTradeTaxRateApplicablePercent))
-		}
-	}
-
-	att := slts.CreateElement("ram:ApplicableTradeTax")
-	// BT-151 must be VAT
-	if invoiceLine.TaxTypeCode == "" {
-		invoiceLine.TaxTypeCode = "VAT"
-	}
-
-	att.CreateElement("ram:TypeCode").SetText(invoiceLine.TaxTypeCode)
-	att.CreateElement("ram:CategoryCode").SetText(invoiceLine.TaxCategoryCode)
-	att.CreateElement("ram:RateApplicablePercent").SetText(formatPercent(invoiceLine.TaxRateApplicablePercent))
-	slts.CreateElement("ram:SpecifiedTradeSettlementLineMonetarySummation").CreateElement("ram:LineTotalAmount").SetText(invoiceLine.Total.StringFixed(2))
-}
-
-func writeCIIParty(inv *Invoice, party Party, parent *etree.Element, partyType CodePartyType) {
-	for _, id := range party.ID {
-		parent.CreateElement("ram:ID").SetText(id)
-	}
-	for _, gid := range party.GlobalID {
-		eGID := parent.CreateElement("ram:GlobalID")
-		eGID.CreateAttr("schemeID", gid.Scheme)
-		eGID.SetText(gid.ID)
-	}
-
-	if n := party.Name; n != "" {
-		parent.CreateElement("ram:Name").SetText(n)
-	}
-
-	if slo := party.SpecifiedLegalOrganization; slo != nil {
-		sloElt := parent.CreateElement("ram:SpecifiedLegalOrganization")
-		id := sloElt.CreateElement("ram:ID")
-		id.CreateAttr("schemeID", slo.Scheme)
-		id.SetText(slo.ID)
-	}
-
-	for _, dtc := range party.DefinedTradeContact {
-		dtcElt := parent.CreateElement("ram:DefinedTradeContact")
-		dtcElt.CreateElement("ram:PersonName").SetText(dtc.PersonName)
-
-		if dtc.PhoneNumber != "" {
-			dtcElt.CreateElement("ram:TelephoneUniversalCommunication").CreateElement("ram:CompleteNumber").SetText(dtc.PhoneNumber)
-		}
-
-		if dtc.EMail != "" {
-			email := dtcElt.CreateElement("ram:EmailURIUniversalCommunication").CreateElement("ram:URIID")
-			// email.CreateAttr("schemeID", "SMTP")
-			email.SetText(dtc.EMail)
-		}
-	}
-
-	if ppa := party.PostalAddress; ppa != nil {
-		// profile minimum has no postal address for the buyer (BG-8)
-		if partyType == CSellerParty || is(levelBasic, inv) {
-			postalAddress := parent.CreateElement("ram:PostalTradeAddress")
-
-			// BT-38, BT-53: Postcode is optional - only create if non-empty (PEPPOL-EN16931-R008)
-			if ppa.PostcodeCode != "" {
-				postalAddress.CreateElement("ram:PostcodeCode").SetText(ppa.PostcodeCode)
-			}
-
-			if l1 := ppa.Line1; l1 != "" {
-				postalAddress.CreateElement("ram:LineOne").SetText(l1)
-			}
-			if l2 := ppa.Line2; l2 != "" {
-				postalAddress.CreateElement("ram:LineTwo").SetText(l2)
-			}
-			if l3 := ppa.Line3; l3 != "" {
-				postalAddress.CreateElement("ram:LineThree").SetText(l3)
-			}
-			if cityName := ppa.City; cityName != "" {
-				postalAddress.CreateElement("ram:CityName").SetText(cityName)
-			}
-			if cid := ppa.CountryID; cid != "" {
-				postalAddress.CreateElement("ram:CountryID").SetText(cid)
-			}
-			if csd := ppa.CountrySubDivisionName; csd != "" {
-				postalAddress.CreateElement("ram:CountrySubDivisionName").SetText(csd)
-			}
-		}
-	}
-
-	if fc := party.FCTaxRegistration; fc != "" {
-		elt := parent.CreateElement("ram:SpecifiedTaxRegistration").CreateElement("ram:ID")
-		elt.CreateAttr("schemeID", "FC")
-		elt.SetText(fc)
-	}
-	if va := party.VATaxRegistration; va != "" {
-		elt := parent.CreateElement("ram:SpecifiedTaxRegistration").CreateElement("ram:ID")
-		elt.CreateAttr("schemeID", "VA")
-		elt.SetText(va)
-	}
-}
-
-func writeCIIramApplicableHeaderTradeAgreement(inv *Invoice, parent *etree.Element) {
-	elt := parent.CreateElement("ram:ApplicableHeaderTradeAgreement")
-	// BT-10 optional
-	if br := inv.BuyerReference; br != "" {
-		elt.CreateElement("ram:BuyerReference").SetText(br)
-	}
-
-	writeCIIParty(inv, inv.Seller, elt.CreateElement("ram:SellerTradeParty"), CSellerParty)
-	writeCIIParty(inv, inv.Buyer, elt.CreateElement("ram:BuyerTradeParty"), CBuyerParty)
-	// BT-13
-	if inv.BuyerOrderReferencedDocument != "" {
-		elt.CreateElement("ram:BuyerOrderReferencedDocument").CreateElement("ram:IssuerAssignedID").SetText(inv.BuyerOrderReferencedDocument)
-	}
-	// BT-12
-	if inv.ContractReferencedDocument != "" {
-		elt.CreateElement("ram:ContractReferencedDocument").CreateElement("ram:IssuerAssignedID").SetText(inv.ContractReferencedDocument)
-	}
-	// BG-24
-	for _, doc := range inv.AdditionalReferencedDocument {
-		ard := elt.CreateElement("ram:AdditionalReferencedDocument")
-		ard.CreateElement("ram:IssuerAssignedID").SetText(doc.IssuerAssignedID)
-		ard.CreateElement("ram:TypeCode").SetText(doc.TypeCode)
-		if doc.Name != "" {
-			ard.CreateElement("ram:Name").SetText(doc.Name)
-		}
-		// BT-125: Only write AttachmentBinaryObject if attachment data exists (PEPPOL-EN16931-R008)
-		if len(doc.AttachmentBinaryObject) > 0 {
-			abo := ard.CreateElement("ram:AttachmentBinaryObject")
-			if doc.AttachmentMimeCode != "" {
-				abo.CreateAttr("mimeCode", doc.AttachmentMimeCode)
-			}
-			if doc.AttachmentFilename != "" {
-				abo.CreateAttr("filename", doc.AttachmentFilename)
-			}
-			abo.SetText(base64.StdEncoding.EncodeToString(doc.AttachmentBinaryObject))
-		}
-		if doc.TypeCode == "130" {
-			ard.CreateElement("ram:ReferenceTypeCode").SetText(doc.ReferenceTypeCode)
-		}
-	}
-}
-
-func writeCIIramApplicableHeaderTradeDelivery(inv *Invoice, parent *etree.Element) {
-	elt := parent.CreateElement("ram:ApplicableHeaderTradeDelivery")
-
-	if inv.ShipTo != nil {
-		writeCIIParty(inv, *inv.ShipTo, elt.CreateElement("ram:ShipToTradeParty"), CShipToParty)
-	}
-
-	if is(levelBasic, inv) && !inv.OccurrenceDateTime.IsZero() {
-		// BT-72
-		odt := elt.CreateElement("ram:ActualDeliverySupplyChainEvent").CreateElement("ram:OccurrenceDateTime")
-		addTimeUDT(odt, inv.OccurrenceDateTime)
-	}
-}
-
-func writeCIIramSpecifiedTradeSettlementHeaderMonetarySummation(inv *Invoice, parent *etree.Element) {
-	elt := parent.CreateElement("ram:SpecifiedTradeSettlementHeaderMonetarySummation")
-	elt.CreateElement("ram:LineTotalAmount").SetText(inv.LineTotal.StringFixed(2))
-
-	if is(levelBasicWL, inv) {
-		elt.CreateElement("ram:ChargeTotalAmount").SetText(inv.ChargeTotal.StringFixed(2))
-		elt.CreateElement("ram:AllowanceTotalAmount").SetText(inv.AllowanceTotal.StringFixed(2))
-	}
-
-	elt.CreateElement("ram:TaxBasisTotalAmount").SetText(inv.TaxBasisTotal.StringFixed(2))
-
-	// BT-110: Tax total in invoice currency
-	tta := elt.CreateElement("ram:TaxTotalAmount")
-	currency := inv.TaxTotalCurrency
-	if currency == "" {
-		currency = inv.InvoiceCurrencyCode
-	}
-	tta.CreateAttr("currencyID", currency)
-	tta.SetText(inv.TaxTotal.StringFixed(2))
-
-	// BT-111: Tax total in accounting currency (when different from invoice currency)
-	if inv.TaxCurrencyCode != "" && inv.TaxCurrencyCode != inv.InvoiceCurrencyCode {
-		ttaVAT := elt.CreateElement("ram:TaxTotalAmount")
-		ttaVAT.CreateAttr("currencyID", inv.TaxCurrencyCode)
-		ttaVAT.SetText(inv.TaxTotalVAT.StringFixed(2))
-	}
-	if is(levelEN16931, inv) && !inv.RoundingAmount.IsZero() {
-		elt.CreateElement("ram:RoundingAmount").CreateText(inv.RoundingAmount.StringFixed(2))
-	}
-
-	elt.CreateElement("ram:GrandTotalAmount").CreateText(inv.GrandTotal.StringFixed(2))
-
-	if is(levelBasicWL, inv) {
-		elt.CreateElement("ram:TotalPrepaidAmount").CreateText(inv.TotalPrepaid.StringFixed(2))
-	}
-
-	elt.CreateElement("ram:DuePayableAmount").CreateText(inv.DuePayableAmount.StringFixed(2))
-}
-
-func writeCIIramApplicableHeaderTradeSettlement(inv *Invoice, parent *etree.Element) {
-	elt := parent.CreateElement("ram:ApplicableHeaderTradeSettlement")
-	// CreditorReferenceID BT-90
-	// PaymentReference BT-83
-	// TaxCurrencyCode BT-6
-	elt.CreateElement("ram:InvoiceCurrencyCode").SetText(inv.InvoiceCurrencyCode)
-
-	// PayeeTradeParty BG-10
-	if pt := inv.PayeeTradeParty; pt != nil {
-		writeCIIParty(inv, *pt, elt.CreateElement("ram:PayeeTradeParty"), CPayeeParty)
-	}
-
-	if is(levelBasicWL, inv) {
-		for _, paymentMeans := range inv.PaymentMeans {
-			pmElt := elt.CreateElement("ram:SpecifiedTradeSettlementPaymentMeans")
-
-			//	BT-81
-			pmElt.CreateElement("ram:TypeCode").SetText(fmt.Sprintf("%d", paymentMeans.TypeCode))
-
-			if inf := paymentMeans.Information; inf != "" {
-				// BT-82
-				pmElt.CreateElement("ram:Information").SetText(inf)
-			}
-			if paymentMeans.ApplicableTradeSettlementFinancialCardID != "" {
-				fCard := pmElt.CreateElement("ram:ApplicableTradeSettlementFinancialCard")
-				// BT-87
-				fCard.CreateElement("ram:ID").SetText(paymentMeans.ApplicableTradeSettlementFinancialCardID)
-				// BT-88: Cardholder name is optional - only create if non-empty (PEPPOL-EN16931-R008)
-				if paymentMeans.ApplicableTradeSettlementFinancialCardCardholderName != "" {
-					fCard.CreateElement("ram:CardholderName").SetText(paymentMeans.ApplicableTradeSettlementFinancialCardCardholderName)
-				}
-			}
-			if iban := paymentMeans.PayerPartyDebtorFinancialAccountIBAN; iban != "" {
-				// BT-91
-				pmElt.CreateElement("ram:PayerPartyDebtorFinancialAccount").CreateElement("ram:IBANID").SetText(iban)
-			}
-			if iban := paymentMeans.PayeePartyCreditorFinancialAccountIBAN; iban != "" {
-				// BG-17
-				account := pmElt.CreateElement("ram:PayeePartyCreditorFinancialAccount")
-				account.CreateElement("ram:IBANID").SetText(iban)
-				// BT-85
-				if name := paymentMeans.PayeePartyCreditorFinancialAccountName; name != "" {
-					account.CreateElement("ram:AccountName").SetText(name)
-				}
-				// BT-84
-				if pid := paymentMeans.PayeePartyCreditorFinancialAccountProprietaryID; pid != "" {
-					account.CreateElement("ram:ProprietaryID").SetText(pid)
-				}
-			}
-			// BT-86
-			if bic := paymentMeans.PayeeSpecifiedCreditorFinancialInstitutionBIC; bic != "" {
-				pmElt.CreateElement("ram:PayeeSpecifiedCreditorFinancialInstitution").CreateElement("ram:BICID").SetText(bic)
-			}
-		}
-	}
-
-	for _, tradeTax := range inv.TradeTaxes {
-		att := elt.CreateElement("ram:ApplicableTradeTax")
-		att.CreateElement("ram:CalculatedAmount").SetText(tradeTax.CalculatedAmount.StringFixed(2))
-
-		att.CreateElement("ram:TypeCode").SetText(tradeTax.TypeCode)
-
-		if er := tradeTax.ExemptionReason; er != "" {
-			att.CreateElement("ram:ExemptionReason").SetText(er)
-		}
-
-		att.CreateElement("ram:BasisAmount").SetText(tradeTax.BasisAmount.StringFixed(2))
-		att.CreateElement("ram:CategoryCode").SetText(tradeTax.CategoryCode)
-		att.CreateElement("ram:RateApplicablePercent").SetText(formatPercent(tradeTax.Percent))
-	}
-	for _, stac := range inv.SpecifiedTradeAllowanceCharge {
-		stacElt := elt.CreateElement("ram:SpecifiedTradeAllowanceCharge")
-		stacElt.CreateElement("ram:ChargeIndicator").CreateElement("udt:Indicator").SetText(fmt.Sprintf("%t", stac.ChargeIndicator))
-		// BT-93, BT-100: BasisAmount is optional - only create if non-zero (PEPPOL-EN16931-R008)
-		if !stac.BasisAmount.IsZero() {
-			stacElt.CreateElement("ram:BasisAmount").SetText(stac.BasisAmount.StringFixed(2))
-		}
-		stacElt.CreateElement("ram:ActualAmount").SetText(stac.ActualAmount.StringFixed(2))
-		// BT-98, BT-105: ReasonCode is optional - only create if non-zero (PEPPOL-EN16931-R008)
-		if stac.ReasonCode != 0 {
-			stacElt.CreateElement("ram:ReasonCode").SetText(fmt.Sprintf("%d", stac.ReasonCode))
-		}
-		// BT-97, BT-104: Reason is optional - only create if non-empty (PEPPOL-EN16931-R008)
-		if stac.Reason != "" {
-			stacElt.CreateElement("ram:Reason").SetText(stac.Reason)
-		}
-		// BT-94, BT-101: CalculationPercent is optional - only create if non-zero (PEPPOL-EN16931-R008)
-		if !stac.CalculationPercent.IsZero() {
-			stacElt.CreateElement("ram:CalculationPercent").SetText(formatPercent(stac.CalculationPercent))
-		}
-		ctt := stacElt.CreateElement("ram:CategoryTradeTax")
-		ctt.CreateElement("ram:TypeCode").SetText(stac.CategoryTradeTaxType)
-		ctt.CreateElement("ram:CategoryCode").SetText(stac.CategoryTradeTaxCategoryCode)
-		ctt.CreateElement("ram:RateApplicablePercent").SetText(formatPercent(stac.CategoryTradeTaxRateApplicablePercent))
-	}
-
-	// BG-14: Billing period
-	// BR-CO-19: Either start date OR end date OR both must be filled
-	if !inv.BillingSpecifiedPeriodStart.IsZero() || !inv.BillingSpecifiedPeriodEnd.IsZero() {
-		bsp := elt.CreateElement("ram:BillingSpecifiedPeriod")
-		// Only write non-zero dates to avoid invalid XML dates like "00010101"
-		if !inv.BillingSpecifiedPeriodStart.IsZero() {
-			dt := bsp.CreateElement("ram:StartDateTime")
-			addTimeUDT(dt, inv.BillingSpecifiedPeriodStart)
-		}
-		if !inv.BillingSpecifiedPeriodEnd.IsZero() {
-			dt := bsp.CreateElement("ram:EndDateTime")
-			addTimeUDT(dt, inv.BillingSpecifiedPeriodEnd)
-		}
-	}
-	// BT-20
-	for _, paymentTerm := range inv.SpecifiedTradePaymentTerms {
-		spt := elt.CreateElement("ram:SpecifiedTradePaymentTerms")
-		if desc := paymentTerm.Description; desc != "" {
-			spt.CreateElement("ram:Description").SetText(paymentTerm.Description)
-		}
-		// BT-9
-		if !paymentTerm.DueDate.IsZero() {
-			addTimeUDT(spt.CreateElement("ram:DueDateDateTime"), paymentTerm.DueDate)
-		}
-	}
-
-	writeCIIramSpecifiedTradeSettlementHeaderMonetarySummation(inv, elt)
-	// BG-3
-	for _, v := range inv.InvoiceReferencedDocument {
-		refdoc := elt.CreateElement("ram:InvoiceReferencedDocument")
-		refdoc.CreateElement("ram:IssuerAssignedID").SetText(v.ID)
-		addTimeQDT(refdoc.CreateElement("ram:FormattedIssueDateTime"), v.Date)
-	}
-}
-
-func writeCIIrsmSupplyChainTradeTransaction(inv *Invoice, parent *etree.Element) {
-	rsctt := parent.CreateElement("rsm:SupplyChainTradeTransaction")
-	for _, il := range inv.InvoiceLines {
-		writeCIIramIncludedSupplyChainTradeLineItem(il, inv, rsctt)
-	}
-
-	writeCIIramApplicableHeaderTradeAgreement(inv, rsctt)
-	writeCIIramApplicableHeaderTradeDelivery(inv, rsctt)
-	writeCIIramApplicableHeaderTradeSettlement(inv, rsctt)
-}
-
-func writeCIIrsmExchangedDocumentContext(inv *Invoice, root *etree.Element) {
-	documentContext := root.CreateElement("rsm:ExchangedDocumentContext")
-	// BusinessProcessSpecifiedDocumentContextParameter BT-23 is mandatory in extended
-	if inv.BPSpecifiedDocumentContextParameter != "" || is(levelExtended, inv) {
-		documentContext.CreateElement("ram:BusinessProcessSpecifiedDocumentContextParameter").CreateElement("ram:ID").CreateText(inv.BPSpecifiedDocumentContextParameter)
-	}
-
-	// GuidelineSpecifiedDocumentContextParameter BT-24 is mandatory
-	guidelineContextParameter := documentContext.CreateElement("ram:GuidelineSpecifiedDocumentContextParameter")
-	guidelineContextParameter.CreateElement("ram:ID").CreateText(inv.GuidelineSpecifiedDocumentContextParameter)
-}
-
-func writeCIIrsmExchangedDocument(inv *Invoice, root *etree.Element) {
-	exchangedDoc := root.CreateElement("rsm:ExchangedDocument")
-	exchangedDoc.CreateElement("ram:ID").SetText(inv.InvoiceNumber)
-	exchangedDoc.CreateElement("ram:TypeCode").SetText(inv.InvoiceTypeCode.String())
-	addTimeUDT(exchangedDoc.CreateElement("ram:IssueDateTime"), inv.InvoiceDate)
-
-	for _, note := range inv.Notes {
-		in := exchangedDoc.CreateElement("ram:IncludedNote")
-		rc := in.CreateElement("ram:Content")
-		rc.SetText(note.Text)
-		if note.SubjectCode != "" {
-			in.CreateElement("ram:SubjectCode").SetText(note.SubjectCode)
-		}
-	}
-}
-
-func writeCII(inv *Invoice, writer io.Writer) error {
-	var err error
-
-	doc := etree.NewDocument()
-	root := doc.CreateElement("rsm:CrossIndustryInvoice")
-	root.CreateAttr("xmlns:rsm", "urn:un:unece:uncefact:data:standard:CrossIndustryInvoice:100")
-	root.CreateAttr("xmlns:qdt", "urn:un:unece:uncefact:data:standard:QualifiedDataType:100")
-	root.CreateAttr("xmlns:ram", "urn:un:unece:uncefact:data:standard:ReusableAggregateBusinessInformationEntity:100")
-	root.CreateAttr("xmlns:xs", "http://www.w3.org/2001/XMLSchema")
-	root.CreateAttr("xmlns:udt", "urn:un:unece:uncefact:data:standard:UnqualifiedDataType:100")
-	writeCIIrsmExchangedDocumentContext(inv, root)
-	writeCIIrsmExchangedDocument(inv, root)
-	writeCIIrsmSupplyChainTradeTransaction(inv, root)
-
-	doc.Indent(2)
-	if _, err = doc.WriteTo(writer); err != nil {
-		return fmt.Errorf("write CII: failed to write to the writer %w", err)
-	}
-
-	return nil
-}
-
-=======
->>>>>>> 2cc2e17a
 // ErrUnsupportedSchema is returned when the library does not recognize the schema.
 var ErrUnsupportedSchema = errors.New("unsupported schema")
 
